use std::{cell::RefCell, collections::{HashMap, HashSet, VecDeque}, io::Error, pin::Pin, sync::Arc, time::Duration};

use futures::{future::BoxFuture, stream::FuturesOrdered, StreamExt as _};
use log::{debug, error, info, trace, warn};
use tokio::sync::{mpsc::UnboundedSender, oneshot, Mutex};

use crate::{config::AtomicConfig, crypto::{CachedBlock, CryptoServiceConnector}, proto::consensus::{ProtoQuorumCertificate, ProtoSignatureArrayEntry, ProtoVote}, rpc::{client::PinnedClient, SenderType}, utils::{channel::{Receiver, Sender}, timer::ResettableTimer, PerfCounter, StorageAck}};

use super::{app::AppCommand, batch_proposal::BatchProposerCommand, block_broadcaster::BlockBroadcasterCommand, block_sequencer::BlockSequencerControlCommand, client_reply::ClientReplyCommand, extra_2pc::{EngraftActionAfterFutureDone, EngraftTwoPCFuture, TwoPCCommand}, fork_receiver::{AppendEntriesStats, ForkReceiverCommand}, logserver::{self, LogServerCommand}, pacemaker::PacemakerCommand};

pub(super) mod steady_state;
pub(super) mod view_change;
pub(super) mod fork_choice;

struct CachedBlockWithVotes {
    block: CachedBlock,
    
    vote_sigs: HashMap<String, ProtoSignatureArrayEntry>,
    replication_set: HashSet<String>,

    qc_is_proposed: bool,
    fast_qc_is_proposed: bool,
}

pub type VoteWithSender = (SenderType /* Sender */, ProtoVote);
pub type SignatureWithBlockN = (u64 /* Block the QC was attached to */, ProtoSignatureArrayEntry);

/// This is where all the consensus decisions are made.
/// Feeds in blocks from block_broadcaster
/// Waits for vote / Sends vote.
/// Whatever makes it to this stage must have been properly verified before.
/// So this stage will not bother about checking cryptographic validity.
pub struct Staging {
    config: AtomicConfig,
    client: PinnedClient,
    crypto: CryptoServiceConnector,

    ci: u64,
    bci: u64,
    view: u64,
    view_is_stable: bool,
    config_num: u64,
    last_qc: Option<ProtoQuorumCertificate>,
    curr_parent_for_pending: Option<CachedBlock>,
    

    /// Invariant: pending_blocks.len() == 0 || bci == pending_blocks.front().n - 1
    pending_blocks: VecDeque<CachedBlockWithVotes>,

    /// Signed votes for blocks in pending_blocks
    pending_signatures: VecDeque<SignatureWithBlockN>,

    view_change_timer: Arc<Pin<Box<ResettableTimer>>>,

    block_rx: Receiver<(CachedBlock, oneshot::Receiver<StorageAck>, AppendEntriesStats, bool /* this_is_final_block */)>,
    vote_rx: Receiver<VoteWithSender>,
    pacemaker_rx: Receiver<PacemakerCommand>,
    pacemaker_tx: Sender<PacemakerCommand>,

    client_reply_tx: Sender<ClientReplyCommand>,
    app_tx: Sender<AppCommand>,
    block_broadcaster_command_tx: Sender<BlockBroadcasterCommand>,
    block_sequencer_command_tx: Sender<BlockSequencerControlCommand>,
    batch_proposer_command_tx: Sender<BatchProposerCommand>,
    fork_receiver_command_tx: Sender<ForkReceiverCommand>,
    qc_tx: UnboundedSender<ProtoQuorumCertificate>,
    logserver_tx: Sender<LogServerCommand>,

    leader_perf_counter_unsigned: RefCell<PerfCounter<u64>>,
    leader_perf_counter_signed: RefCell<PerfCounter<u64>>,

    __vc_retry_num: usize,
    __storage_ack_buffer: VecDeque<oneshot::Receiver<Result<(), Error>>>,
    __ae_seen_in_this_view: usize,
<<<<<<< HEAD
=======

    #[cfg(feature = "extra_2pc")]
    two_pc_command_tx: Sender<TwoPCCommand>,

    #[cfg(feature = "extra_2pc")]
    engraft_2pc_futures_rx: Receiver<EngraftActionAfterFutureDone>,
>>>>>>> 389a1602
}

impl Staging {
    pub fn new(
        config: AtomicConfig,
        client: PinnedClient,
        crypto: CryptoServiceConnector,
        block_rx: Receiver<(
            CachedBlock,
            oneshot::Receiver<StorageAck>,
            AppendEntriesStats,
            bool /* this_is_final_block */
        )>,
        vote_rx: Receiver<VoteWithSender>,
        pacemaker_rx: Receiver<PacemakerCommand>,
        pacemaker_tx: Sender<PacemakerCommand>,
        client_reply_tx: Sender<ClientReplyCommand>,
        app_tx: Sender<AppCommand>,
        block_broadcaster_command_tx: Sender<BlockBroadcasterCommand>,
        block_sequencer_command_tx: Sender<BlockSequencerControlCommand>,
        fork_receiver_command_tx: Sender<ForkReceiverCommand>,
        qc_tx: UnboundedSender<ProtoQuorumCertificate>,
        batch_proposer_command_tx: Sender<BatchProposerCommand>,
        logserver_tx: Sender<LogServerCommand>,

        #[cfg(feature = "extra_2pc")]
        two_pc_command_tx: Sender<TwoPCCommand>,

        #[cfg(feature = "extra_2pc")]
        engraft_2pc_futures_rx: Receiver<EngraftActionAfterFutureDone>,
    ) -> Self {
        let _config = config.get();
        let _chan_depth = _config.rpc_config.channel_depth as usize;
        let view_timeout = Duration::from_millis(_config.consensus_config.view_timeout_ms);
        let view_change_timer = ResettableTimer::new(view_timeout);
        let leader_staging_event_order = vec![
            "Push to Pending",
            "Storage",
            "Vote to Self",
            "Crash Commit",
            "Send Crash Commit to App",
            "Byz Commit",
        ];
        let leader_perf_counter_signed = RefCell::new(PerfCounter::<u64>::new(
            "LeaderStagingSigned",
            &leader_staging_event_order,
        ));
        let leader_perf_counter_unsigned = RefCell::new(PerfCounter::<u64>::new(
            "LeaderStagingUnsigned",
            &leader_staging_event_order,
        ));

        let mut ret = Self {
            config,
            client,
            crypto,
            ci: 0,
            bci: 0,
            view: 0,
            view_is_stable: false,
            last_qc: None,
            curr_parent_for_pending: None,
            config_num: 1,
            pending_blocks: VecDeque::with_capacity(_chan_depth),
            pending_signatures: VecDeque::with_capacity(_chan_depth),
            view_change_timer,
            block_rx,
            vote_rx,
            pacemaker_rx,
            pacemaker_tx,
            client_reply_tx,
            app_tx,
            block_broadcaster_command_tx,
            block_sequencer_command_tx,
            fork_receiver_command_tx,
            qc_tx,
            leader_perf_counter_signed,
            leader_perf_counter_unsigned,
            batch_proposer_command_tx,
            logserver_tx,
            __vc_retry_num: 0,
            __storage_ack_buffer: VecDeque::new(),
            __ae_seen_in_this_view: 0,
<<<<<<< HEAD
=======

            #[cfg(feature = "extra_2pc")]
            two_pc_command_tx,

            #[cfg(feature = "extra_2pc")]
            engraft_2pc_futures_rx,

        };

        #[cfg(not(feature = "view_change"))]
        {
            ret.view = 1;
            ret.view_is_stable = true;
>>>>>>> 389a1602
        }

        ret
    }

    pub async fn run(staging: Arc<Mutex<Self>>) {
        let mut staging = staging.lock().await;
        let view_timer_handle = staging.view_change_timer.run().await;

        let mut total_work = 0;

        staging.view_change_timer.fire_now().await;
        loop {
            if let Err(_) = staging.worker().await {
                break;
            }

            total_work += 1;
            if total_work % 1000 == 0 {
                staging.leader_perf_counter_signed.borrow().log_aggregate();
                staging
                    .leader_perf_counter_unsigned
                    .borrow()
                    .log_aggregate();
            }
        }

        view_timer_handle.abort();
    }

    async fn worker(&mut self) -> Result<(), ()> {
        let i_am_leader = self.i_am_leader();

        #[cfg(feature = "extra_2pc")]
        tokio::select! {
            _tick = self.view_change_timer.wait() => {
                self.handle_view_change_timer_tick().await?;
            },
            block = self.block_rx.recv() => {
                if block.is_none() {
                    return Err(())
                }
                let (block, storage_ack, ae_stats, this_is_final_block) = block.unwrap();
                trace!("Got block {}", block.block.n);
                if i_am_leader {
                    self.process_block_as_leader(block, storage_ack, ae_stats, this_is_final_block).await?;
                } else {
                    // TODO: Send in bulk.
                    self.process_block_as_follower(block, storage_ack, ae_stats, this_is_final_block).await?;
                }
            },
            vote = self.vote_rx.recv() => {
                if vote.is_none() {
                    return Err(())
                }
                let vote = vote.unwrap();
                if i_am_leader {
                    let (sender_name, _) = vote.0.to_name_and_sub_id();
                    self.verify_and_process_vote(sender_name, vote.1).await?;
                } else {
                    warn!("Received vote while being a follower");
                }
            },
            cmd = self.pacemaker_rx.recv() => {
                if cmd.is_none() {
                    return Err(())
                }
                let cmd = cmd.unwrap();
                self.process_view_change_message(cmd).await?;
            },

            two_pc_fut = self.engraft_2pc_futures_rx.recv() => {
                if two_pc_fut.is_none() {
                    error!("2PC future is none");
                    return Ok(())
                }
                trace!("Processing 2PC future");
                let cmd = two_pc_fut.unwrap();

                self.process_2pc_result(cmd).await?;
            },
        }

        #[cfg(not(feature = "extra_2pc"))]
        tokio::select! {
            _tick = self.view_change_timer.wait() => {
                self.handle_view_change_timer_tick().await?;
            },
            block = self.block_rx.recv() => {
                if block.is_none() {
                    return Err(())
                }
                let (block, storage_ack, ae_stats, this_is_final_block) = block.unwrap();
                trace!("Got block {}", block.block.n);
                if i_am_leader {
                    self.process_block_as_leader(block, storage_ack, ae_stats, this_is_final_block).await?;
                } else {
                    // TODO: Send in bulk.
                    self.process_block_as_follower(block, storage_ack, ae_stats, this_is_final_block).await?;
                }
            },
            vote = self.vote_rx.recv() => {
                if vote.is_none() {
                    return Err(())
                }
                let vote = vote.unwrap();
                if i_am_leader {
                    let (sender_name, _) = vote.0.to_name_and_sub_id();
                    self.verify_and_process_vote(sender_name, vote.1).await?;
                } else {
                    warn!("Received vote while being a follower");
                }
            },
            cmd = self.pacemaker_rx.recv() => {
                if cmd.is_none() {
                    return Err(())
                }
                let cmd = cmd.unwrap();
                self.process_view_change_message(cmd).await?;
            },
        }

        Ok(())
    }
}<|MERGE_RESOLUTION|>--- conflicted
+++ resolved
@@ -72,15 +72,12 @@
     __vc_retry_num: usize,
     __storage_ack_buffer: VecDeque<oneshot::Receiver<Result<(), Error>>>,
     __ae_seen_in_this_view: usize,
-<<<<<<< HEAD
-=======
 
     #[cfg(feature = "extra_2pc")]
     two_pc_command_tx: Sender<TwoPCCommand>,
 
     #[cfg(feature = "extra_2pc")]
     engraft_2pc_futures_rx: Receiver<EngraftActionAfterFutureDone>,
->>>>>>> 389a1602
 }
 
 impl Staging {
@@ -164,8 +161,6 @@
             __vc_retry_num: 0,
             __storage_ack_buffer: VecDeque::new(),
             __ae_seen_in_this_view: 0,
-<<<<<<< HEAD
-=======
 
             #[cfg(feature = "extra_2pc")]
             two_pc_command_tx,
@@ -179,7 +174,6 @@
         {
             ret.view = 1;
             ret.view_is_stable = true;
->>>>>>> 389a1602
         }
 
         ret
