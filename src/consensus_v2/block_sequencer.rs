--- conflicted
+++ resolved
@@ -197,9 +197,6 @@
     }
 
     async fn worker(&mut self, chan_depth: usize) -> Result<(), ()> {
-<<<<<<< HEAD
-        let listen_for_new_batch = self.view_is_stable && self.i_am_leader();
-=======
         // The slow path needs 2-hop QCs to byz-commit.
         // If we assume the head of the chain is crash committed immediately (best case),
         // On average, need the 2-hop to happen within config.consensus_config.commit_index_gap_hard.
@@ -222,7 +219,6 @@
                 // This is to prevent the locking happen when the leader is new.
             }
         }
->>>>>>> b4bda9de
 
         let mut qc_buf = Vec::new();
 
@@ -379,25 +375,17 @@
                 self.view = v;
                 self.config_num = c;
                 self.view_is_stable = false;
-<<<<<<< HEAD
-                self.current_qc_list.retain(|e| e.view == self.view);
-=======
                 self.current_qc_list.retain(|e| e.view >= self.view);
                 self.__blocks_proposed_in_this_view = 0;
                 self.__last_qc_n_seen = self.seq_num;
->>>>>>> b4bda9de
             }
             BlockSequencerControlCommand::ViewStabilised(v, c) => {
                 self.view = v;
                 self.config_num = c;
                 self.view_is_stable = true;
-<<<<<<< HEAD
-                self.current_qc_list.retain(|e| e.view == self.view);
-=======
                 self.current_qc_list.retain(|e| e.view >= self.view);
                 self.__blocks_proposed_in_this_view = 0;
                 self.__last_qc_n_seen = self.seq_num;
->>>>>>> b4bda9de
             }
             BlockSequencerControlCommand::NewViewMessage(
                 v,
