use std::{collections::HashMap, sync::Arc};

use log::info;
use prost::Message as _;
use tokio::{sync::{oneshot, Mutex}, task::JoinSet};

use crate::{config::{AtomicConfig, NodeInfo}, crypto::HashType, proto::{client::{ProtoByzResponse, ProtoClientReply, ProtoTransactionReceipt, ProtoTryAgain}, execution::ProtoTransactionResult, rpc::ProtoPayload}, rpc::{server::LatencyProfile, PinnedMessage, SenderType}, utils::channel::{Receiver, Sender}};

use super::batch_proposal::MsgAckChanWithTag;

pub enum ClientReplyCommand {
    CancelAllRequests,
    StopCancelling,
    CrashCommitAck(HashMap<HashType, (u64, Vec<ProtoTransactionResult>)>),
    ByzCommitAck(HashMap<HashType, (u64, Vec<ProtoByzResponse>)>),
    UnloggedRequestAck(oneshot::Receiver<ProtoTransactionResult>, MsgAckChanWithTag),
}

enum ReplyProcessorCommand {
    CrashCommit(u64 /* block_n */, u64 /* tx_n */, HashType, ProtoTransactionResult /* result */, MsgAckChanWithTag, Vec<ProtoByzResponse>),
    ByzCommit(u64 /* block_n */, u64 /* tx_n */, ProtoTransactionResult /* result */, MsgAckChanWithTag),
    Unlogged(oneshot::Receiver<ProtoTransactionResult>, MsgAckChanWithTag),
}
pub struct ClientReplyHandler {
    config: AtomicConfig,

    batch_rx: Receiver<(oneshot::Receiver<HashType>, Vec<MsgAckChanWithTag>)>,
    reply_command_rx: Receiver<ClientReplyCommand>,

    reply_map: HashMap<HashType, Vec<MsgAckChanWithTag>>,
    byz_reply_map: HashMap<HashType, Vec<(u64, SenderType)>>,

    crash_commit_reply_buf: HashMap<HashType, (u64, Vec<ProtoTransactionResult>)>,
    byz_commit_reply_buf: HashMap<HashType, (u64, Vec<ProtoByzResponse>)>,

    byz_response_store: HashMap<SenderType /* Sender */, Vec<ProtoByzResponse>>,

    reply_processors: JoinSet<()>,
    reply_processor_queue: (async_channel::Sender<ReplyProcessorCommand>, async_channel::Receiver<ReplyProcessorCommand>),

    must_cancel: bool,
}

impl ClientReplyHandler {
    pub fn new(
        config: AtomicConfig,
        batch_rx: Receiver<(oneshot::Receiver<HashType>, Vec<MsgAckChanWithTag>)>,
        reply_command_rx: Receiver<ClientReplyCommand>,
    ) -> Self {
        let _chan_depth = config.get().rpc_config.channel_depth as usize;
        Self {
            config,
            batch_rx,
            reply_command_rx,
            reply_map: HashMap::new(),
            byz_reply_map: HashMap::new(),
            crash_commit_reply_buf: HashMap::new(),
            byz_commit_reply_buf: HashMap::new(),
            reply_processors: JoinSet::new(),
            reply_processor_queue: async_channel::bounded(_chan_depth),
            byz_response_store: HashMap::new(),
            must_cancel: false,
        }
    }

    pub async fn run(client_reply_handler: Arc<Mutex<Self>>) {
        let mut client_reply_handler = client_reply_handler.lock().await;
        for _ in 0..20 {
            let rx = client_reply_handler.reply_processor_queue.1.clone();
            client_reply_handler.reply_processors.spawn(async move {
                while let Ok(cmd) = rx.recv().await {
                    match cmd {
                        ReplyProcessorCommand::CrashCommit(block_n, tx_n, hsh, reply, (reply_chan, client_tag, _), byz_responses) => {
                            let reply = ProtoClientReply {
                                reply: Some(
                                    crate::proto::client::proto_client_reply::Reply::Receipt(
                                        ProtoTransactionReceipt {
                                            req_digest: hsh,
                                            block_n,
                                            tx_n,
                                            results: Some(reply),
                                            await_byz_response: true,
                                            byz_responses,
                                        },
                                )),
                                client_tag
                            };
                
                            let reply_ser = reply.encode_to_vec();
                            let _sz = reply_ser.len();
                            let reply_msg = PinnedMessage::from(reply_ser, _sz, crate::rpc::SenderType::Anon);
                            let latency_profile = LatencyProfile::new();
                            
                            let _ = reply_chan.send((reply_msg, latency_profile)).await;
                        },
                        ReplyProcessorCommand::ByzCommit(_, _, result, sender) => {

                        },

                        ReplyProcessorCommand::Unlogged(res_rx, (reply_chan, tag, sender)) => {
                            let reply = res_rx.await.unwrap();
                            let reply = ProtoClientReply {
                                reply: Some(
                                    crate::proto::client::proto_client_reply::Reply::Receipt(
                                        ProtoTransactionReceipt {
                                            req_digest: vec![],
                                            block_n: 0,
                                            tx_n: 0,
                                            results: Some(reply),
                                            await_byz_response: false,
                                            byz_responses: vec![],
                                        },
                                    ),
                                ),
                                client_tag: tag,
                            };


                            let reply_ser = reply.encode_to_vec();
                            let _sz = reply_ser.len();
                            let reply_msg = PinnedMessage::from(reply_ser, _sz, crate::rpc::SenderType::Anon);
                            let latency_profile = LatencyProfile::new();
                            
                            let _ = reply_chan.send((reply_msg, latency_profile)).await;
                        }
                    }
                }
            });
        }
        
        loop {
            if let Err(_) = client_reply_handler.worker().await {
                break;
            }
        }
    }

    async fn worker(&mut self) -> Result<(), ()> {
        tokio::select! {
            batch = self.batch_rx.recv() => {
                if batch.is_none() {
                    return Ok(());
                }

                let (batch_hash_chan, mut reply_vec) = batch.unwrap();
                let batch_hash = batch_hash_chan.await.unwrap();

                if batch_hash.is_empty() || self.must_cancel {
                    // This is called when !listen_on_new_batch
                    // This must be cancelled.
                    if reply_vec.len() > 0 {
                        info!("Clearing out queued replies of size {}", reply_vec.len());
                        let node_infos = NodeInfo {
                            nodes: self.config.get().net_config.nodes.clone()
                        };
                        for (chan, tag, _) in reply_vec.drain(..) {
                            let reply = Self::get_try_again_message(tag, &node_infos);
                            let reply_ser = reply.encode_to_vec();
                            let _sz = reply_ser.len();
                            let reply_msg = PinnedMessage::from(reply_ser, _sz, crate::rpc::SenderType::Anon);
                            let _ = chan.send((reply_msg, LatencyProfile::new())).await;
                        }
                    }
                    return Ok(());
                }

                self.byz_reply_map.insert(batch_hash.clone(), reply_vec.iter().map(|(_, client_tag, sender)| (*client_tag, sender.clone())).collect());
                self.reply_map.insert(batch_hash.clone(), reply_vec);

                self.maybe_clear_reply_buf(batch_hash).await;
            },
            cmd = self.reply_command_rx.recv() => {
                if cmd.is_none() {
                    return Ok(());
                }

                let cmd = cmd.unwrap();

                self.handle_reply_command(cmd).await;
            },
        }
        Ok(())
    }

    async fn do_crash_commit_reply(&mut self, reply_sender_vec: Vec<MsgAckChanWithTag>, hash: HashType, n: u64, reply_vec: Vec<ProtoTransactionResult>) {
        assert_eq!(reply_sender_vec.len(), reply_vec.len());
        for (tx_n, ((reply_chan, client_tag, sender), reply)) in reply_sender_vec.into_iter().zip(reply_vec.into_iter()).enumerate() {
            let byz_responses = self.byz_response_store.remove(&sender).unwrap_or_default();
            
            self.reply_processor_queue.0.send(ReplyProcessorCommand::CrashCommit(n, tx_n as u64, hash.clone(), reply, (reply_chan, client_tag, sender), byz_responses)).await.unwrap();
        }
    }

    async fn do_byz_commit_reply(&mut self, reply_sender_vec: Vec<(u64, SenderType)>, hash: HashType, n: u64, reply_vec: Vec<ProtoByzResponse>) {
        assert_eq!(reply_sender_vec.len(), reply_vec.len());
        for (tx_n, ((client_tag, sender), mut reply)) in reply_sender_vec.into_iter().zip(reply_vec.into_iter()).enumerate() {
            reply.client_tag = client_tag;
            match self.byz_response_store.get_mut(&sender) {
                Some(byz_responses) => {
                    byz_responses.push(reply);
                },
                None => {
                    self.byz_response_store.insert(sender, vec![reply]);
                }
            }
        }
    }

    async fn handle_reply_command(&mut self, cmd: ClientReplyCommand) {
        match cmd {
            ClientReplyCommand::CancelAllRequests => {
                let node_infos = NodeInfo {
                    nodes: self.config.get().net_config.nodes.clone()
                };
                for (_, mut vec) in self.reply_map.drain() {
                    for (chan, tag, _) in vec.drain(..) {
                        let reply = Self::get_try_again_message(tag, &node_infos);
                        let reply_ser = reply.encode_to_vec();
                        let _sz = reply_ser.len();
                        let reply_msg = PinnedMessage::from(reply_ser, _sz, crate::rpc::SenderType::Anon);
                        let _ = chan.send((reply_msg, LatencyProfile::new())).await;
                    }
                }

                self.must_cancel = true;
                
            },
            ClientReplyCommand::CrashCommitAck(crash_commit_ack) => {
                for (hash, (n, reply_vec)) in crash_commit_ack {
                    if let Some(reply_sender_vec) = self.reply_map.remove(&hash) {
                        self.do_crash_commit_reply(reply_sender_vec, hash, n, reply_vec).await;
                    } else {
                        // We received the reply before the request. Store it for later.
                        self.crash_commit_reply_buf.insert(hash, (n, reply_vec));
                    }
                }
            },
            ClientReplyCommand::ByzCommitAck(byz_commit_ack) => {
                for (hash, (n, reply_vec)) in byz_commit_ack {
                    if let Some(reply_sender_vec) = self.byz_reply_map.remove(&hash) {
                        self.do_byz_commit_reply(reply_sender_vec, hash, n, reply_vec).await;
                    } else {
                        self.byz_commit_reply_buf.insert(hash, (n, reply_vec));
                    }
                }
            },
            ClientReplyCommand::StopCancelling => {
                self.must_cancel = false;
            },
<<<<<<< HEAD
=======
            ClientReplyCommand::UnloggedRequestAck(res_rx, sender) => {
                let reply_chan = sender.0;
                let client_tag = sender.1;
                let sender = sender.2;
                self.reply_processor_queue.0.send(ReplyProcessorCommand::Unlogged(res_rx, (reply_chan, client_tag, sender))).await.unwrap();
            }
>>>>>>> b4bda9de
        }
    }

    fn get_try_again_message(client_tag: u64, node_infos: &NodeInfo) -> ProtoClientReply {
        ProtoClientReply {
            reply: Some(
                crate::proto::client::proto_client_reply::Reply::TryAgain(ProtoTryAgain {
                    serialized_node_infos: node_infos.serialize(),
                }),
            ),
            client_tag,
        }
    }

    async fn maybe_clear_reply_buf(&mut self, batch_hash: HashType) {
        
        // Byz register must happen first. Otherwise when crash commit piggybacks the byz commit reply, it will be too late.
        if let Some((n, reply_vec)) = self.byz_commit_reply_buf.remove(&batch_hash) {
            if let Some(reply_sender_vec) = self.byz_reply_map.remove(&batch_hash) {
                self.do_byz_commit_reply(reply_sender_vec, batch_hash.clone(), n, reply_vec).await;
            }
        }

        if let Some((n, reply_vec)) = self.crash_commit_reply_buf.remove(&batch_hash) {
            if let Some(reply_sender_vec) = self.reply_map.remove(&batch_hash) {
                self.do_crash_commit_reply(reply_sender_vec, batch_hash.clone(), n, reply_vec).await;
            }
        }

    }
}
<|MERGE_RESOLUTION|>--- conflicted
+++ resolved
@@ -247,15 +247,12 @@
             ClientReplyCommand::StopCancelling => {
                 self.must_cancel = false;
             },
-<<<<<<< HEAD
-=======
             ClientReplyCommand::UnloggedRequestAck(res_rx, sender) => {
                 let reply_chan = sender.0;
                 let client_tag = sender.1;
                 let sender = sender.2;
                 self.reply_processor_queue.0.send(ReplyProcessorCommand::Unlogged(res_rx, (reply_chan, client_tag, sender))).await.unwrap();
             }
->>>>>>> b4bda9de
         }
     }
 
