mod batch_proposal;
mod block_sequencer;
mod block_broadcaster;
mod staging;
pub mod fork_receiver;
pub mod app;
pub mod engines;
pub mod client_reply;
mod logserver;
mod pacemaker;

// #[cfg(test)]
// mod tests;

use std::{io::{Error, ErrorKind}, ops::Deref, pin::Pin, sync::Arc};

use app::{AppEngine, Application};
use batch_proposal::{BatchProposer, TxWithAckChanTag};
use block_broadcaster::BlockBroadcaster;
use block_sequencer::BlockSequencer;
use client_reply::ClientReplyHandler;
use fork_receiver::{ForkReceiver, ForkReceiverCommand};
use log::{debug, info, warn};
use logserver::LogServer;
use pacemaker::Pacemaker;
use prost::Message;
use staging::{Staging, VoteWithSender};
use tokio::{sync::{mpsc::unbounded_channel, Mutex}, task::JoinSet};
use crate::{proto::{checkpoint::ProtoBackfillNack, consensus::{ProtoAppendEntries, ProtoViewChange}}, rpc::{client::Client, SenderType}, utils::{channel::{make_channel, Sender}, RocksDBStorageEngine, StorageService}};

use crate::{config::{AtomicConfig, Config}, crypto::{AtomicKeyStore, CryptoService, KeyStore}, proto::rpc::ProtoPayload, rpc::{server::{MsgAckChan, RespType, Server, ServerContextType}, MessageRef}};

pub struct ConsensusServerContext {
    config: AtomicConfig,
    keystore: AtomicKeyStore,
    batch_proposal_tx: Sender<TxWithAckChanTag>,
    fork_receiver_tx: Sender<(ProtoAppendEntries, SenderType)>,
    fork_receiver_command_tx: Sender<ForkReceiverCommand>,
    vote_receiver_tx: Sender<VoteWithSender>,
    view_change_receiver_tx: Sender<(ProtoViewChange, SenderType)>,
    backfill_request_tx: Sender<ProtoBackfillNack>,
}


#[derive(Clone)]
pub struct PinnedConsensusServerContext(pub Arc<Pin<Box<ConsensusServerContext>>>);

impl PinnedConsensusServerContext {
    pub fn new(
        config: AtomicConfig, keystore: AtomicKeyStore,
        batch_proposal_tx: Sender<TxWithAckChanTag>,
        fork_receiver_tx: Sender<(ProtoAppendEntries, SenderType)>,
        fork_receiver_command_tx: Sender<ForkReceiverCommand>,
        vote_receiver_tx: Sender<VoteWithSender>,
        view_change_receiver_tx: Sender<(ProtoViewChange, SenderType)>,
        backfill_request_tx: Sender<ProtoBackfillNack>,

    ) -> Self {
        Self(Arc::new(Box::pin(ConsensusServerContext {
            config, keystore, batch_proposal_tx,
            fork_receiver_tx, fork_receiver_command_tx,
            vote_receiver_tx, view_change_receiver_tx,
            backfill_request_tx,
        })))
    }
}

impl Deref for PinnedConsensusServerContext {
    type Target = ConsensusServerContext;

    fn deref(&self) -> &Self::Target {
        &self.0
    }
}


impl ServerContextType for PinnedConsensusServerContext {
    fn get_server_keys(&self) -> std::sync::Arc<Box<crate::crypto::KeyStore>> {
        self.keystore.get()
    }

    async fn handle_rpc(&self, m: MessageRef<'_>, ack_chan: MsgAckChan) -> Result<RespType, Error> {
        let sender = match m.2 {
            crate::rpc::SenderType::Anon => {
                return Err(Error::new(
                    ErrorKind::InvalidData,
                    "unauthenticated message",
                )); // Anonymous replies shouldn't come here
            }
            _sender @ crate::rpc::SenderType::Auth(_, _) => _sender.clone()
        };
        let body = match ProtoPayload::decode(&m.0.as_slice()[0..m.1]) {
            Ok(b) => b,
            Err(e) => {
                warn!("Parsing problem: {} ... Dropping connection", e.to_string());
                debug!("Original message: {:?} {:?}", &m.0, &m.1);
                return Err(Error::new(ErrorKind::InvalidData, e));
            }
        };
    
        let msg = match body.message {
            Some(m) => m,
            None => {
                warn!("Nil message: {}", m.1);
                return Ok(RespType::NoResp);
            }
        };

        match msg {
            crate::proto::rpc::proto_payload::Message::ViewChange(proto_view_change) => {
                        self.view_change_receiver_tx.send((proto_view_change, sender)).await
                            .expect("Channel send error");
                        return Ok(RespType::NoResp);
                    },
            crate::proto::rpc::proto_payload::Message::AppendEntries(proto_append_entries) => {
                        // info!("Received append entries from {:?}. Size: {}", sender, proto_append_entries.encoded_len());
                        if proto_append_entries.is_backfill_response {
                            self.fork_receiver_command_tx.send(ForkReceiverCommand::UseBackfillResponse(proto_append_entries, sender)).await
                                .expect("Channel send error");
                        } else {
                            self.fork_receiver_tx.send((proto_append_entries, sender)).await
                                .expect("Channel send error");
                        }
                        return Ok(RespType::NoResp);
                    },
            crate::proto::rpc::proto_payload::Message::Vote(proto_vote) => {
                        self.vote_receiver_tx.send((sender, proto_vote)).await
                            .expect("Channel send error");
                        return Ok(RespType::NoResp);
                    },
            crate::proto::rpc::proto_payload::Message::ClientRequest(proto_client_request) => {
                        let client_tag = proto_client_request.client_tag;
                        self.batch_proposal_tx.send((proto_client_request.tx, (ack_chan, client_tag, sender))).await
                            .expect("Channel send error");

                        return Ok(RespType::Resp);
                    },
            crate::proto::rpc::proto_payload::Message::BackfillRequest(proto_back_fill_request) => {},
            crate::proto::rpc::proto_payload::Message::BackfillResponse(proto_back_fill_response) => {},
            crate::proto::rpc::proto_payload::Message::BackfillNack(proto_backfill_nack) => {
                        self.backfill_request_tx.send(proto_backfill_nack).await
                            .expect("Channel send error");
                        return Ok(RespType::NoResp);
            },
        }



        Ok(RespType::NoResp)
    }
}

pub struct ConsensusNode<E: AppEngine + Send + Sync + 'static> {
    config: AtomicConfig,
    keystore: AtomicKeyStore,

    server: Arc<Server<PinnedConsensusServerContext>>,
    storage: Arc<Mutex<StorageService<RocksDBStorageEngine>>>,
    crypto: CryptoService,


    /// This will be owned by the task that runs batch_proposer
    /// So the lock will be taken exactly ONCE and held forever.
    batch_proposer: Arc<Mutex<BatchProposer>>,
    block_sequencer: Arc<Mutex<BlockSequencer>>,
    block_broadcaster: Arc<Mutex<BlockBroadcaster>>,
    staging: Arc<Mutex<Staging>>,
    fork_receiver: Arc<Mutex<ForkReceiver>>,
    app: Arc<Mutex<Application<'static, E>>>,
    client_reply: Arc<Mutex<ClientReplyHandler>>,
    logserver: Arc<Mutex<LogServer>>,
    pacemaker: Arc<Mutex<Pacemaker>>,


    /// TODO: When all wiring is done, this will be empty.
    __sink_handles: JoinSet<()>,
}

impl<E: AppEngine + Send + Sync> ConsensusNode<E> {
    pub fn new(config: Config) -> Self {
        let _chan_depth = config.rpc_config.channel_depth as usize;
        let _num_crypto_tasks = config.consensus_config.num_crypto_workers;

        let key_store = KeyStore::new(
            &config.rpc_config.allowed_keylist_path,
            &config.rpc_config.signing_priv_key_path,
        );
        let config = AtomicConfig::new(config);
        let keystore = AtomicKeyStore::new(key_store);
        let mut crypto = CryptoService::new(_num_crypto_tasks, keystore.clone(), config.clone());
        crypto.run();
        let storage_config = &config.get().consensus_config.log_storage_config;
        let storage = match storage_config {
            rocksdb_config @ crate::config::StorageConfig::RocksDB(_) => {
                let _db = RocksDBStorageEngine::new(rocksdb_config.clone());
                StorageService::new(_db, _chan_depth)
            },
            crate::config::StorageConfig::FileStorage(_) => {
                panic!("File storage not supported!");
            },
        };

        let client = Client::new_atomic(config.clone(), keystore.clone(), false, 0);
        let staging_client = Client::new_atomic(config.clone(), keystore.clone(), false, 0);
        let logserver_client = Client::new_atomic(config.clone(), keystore.clone(), false, 0);
        let pacemaker_client = Client::new_atomic(config.clone(), keystore.clone(), false, 0);
        let fork_receiver_client = Client::new_atomic(config.clone(), keystore.clone(), false, 0);

        let (batch_proposer_tx, batch_proposer_rx) = make_channel(_chan_depth);
        let (batch_proposer_command_tx, batch_proposer_command_rx) = make_channel(_chan_depth);

        let (block_maker_tx, block_maker_rx) = make_channel(_chan_depth);
        let (control_command_tx, control_command_rx) = make_channel(_chan_depth);
        let (qc_tx, qc_rx) = unbounded_channel();
        let (block_broadcaster_tx, block_broadcaster_rx) = make_channel(_chan_depth);
        let (other_block_tx, other_block_rx) = make_channel(_chan_depth);
        let (client_reply_tx, client_reply_rx) = make_channel(_chan_depth);
        let (client_reply_command_tx, client_reply_command_rx) = make_channel(_chan_depth);
        let (broadcaster_control_command_tx, broadcaster_control_command_rx) = make_channel(_chan_depth);
        let (staging_tx, staging_rx) = make_channel(_chan_depth);
        let (logserver_tx, logserver_rx) = make_channel(_chan_depth);
        let (vote_tx, vote_rx) = make_channel(_chan_depth);
        let (view_change_tx, view_change_rx) = make_channel(_chan_depth);
        let (pacemaker_cmd_tx, pacemaker_cmd_rx) = make_channel(_chan_depth);
        let (pacemaker_cmd_tx2, pacemaker_cmd_rx2) = make_channel(_chan_depth);

        let (app_tx, app_rx) = make_channel(_chan_depth);
        let (fork_receiver_command_tx, fork_receiver_command_rx) = make_channel(_chan_depth);
        let (fork_tx, fork_rx) = make_channel(_chan_depth);
        let (unlogged_tx, unlogged_rx) = make_channel(_chan_depth);
        let (backfill_request_tx, backfill_request_rx) = make_channel(_chan_depth);
        let (gc_tx, gc_rx) = make_channel(_chan_depth);
        let (logserver_query_tx, logserver_query_rx) = make_channel(_chan_depth);

        let block_maker_crypto = crypto.get_connector();
        let block_broadcaster_crypto = crypto.get_connector();
        let block_broadcaster_storage = storage.get_connector(block_broadcaster_crypto);
        let block_broadcaster_crypto2 = crypto.get_connector();
        let logserver_crypto = crypto.get_connector();
        let logserver_storage = storage.get_connector(logserver_crypto);
        let staging_crypto = crypto.get_connector();
        let fork_receiver_crypto = crypto.get_connector();
        let pacemaker_crypto = crypto.get_connector();

        let ctx = PinnedConsensusServerContext::new(config.clone(), keystore.clone(), batch_proposer_tx, fork_tx, fork_receiver_command_tx.clone(), vote_tx, view_change_tx, backfill_request_tx);
<<<<<<< HEAD
        let batch_proposer = BatchProposer::new(config.clone(), batch_proposer_rx, block_maker_tx, app_tx.clone(), batch_proposer_command_rx);
=======
        let batch_proposer = BatchProposer::new(config.clone(), batch_proposer_rx, block_maker_tx, client_reply_command_tx.clone(), unlogged_tx, batch_proposer_command_rx);
>>>>>>> b4bda9de
        let block_sequencer = BlockSequencer::new(config.clone(), control_command_rx, block_maker_rx, qc_rx, block_broadcaster_tx, client_reply_tx, block_maker_crypto);
        let block_broadcaster = BlockBroadcaster::new(config.clone(), client.into(), block_broadcaster_crypto2, block_broadcaster_rx, other_block_rx, broadcaster_control_command_rx, block_broadcaster_storage, staging_tx, fork_receiver_command_tx.clone(), app_tx.clone());
        let staging = Staging::new(config.clone(), staging_client.into(), staging_crypto, staging_rx, vote_rx, pacemaker_cmd_rx, pacemaker_cmd_tx2, client_reply_command_tx.clone(), app_tx, broadcaster_control_command_tx, control_command_tx, fork_receiver_command_tx, qc_tx, batch_proposer_command_tx, logserver_tx);
        let fork_receiver = ForkReceiver::new(config.clone(), fork_receiver_crypto, fork_receiver_client.into(), fork_rx, fork_receiver_command_rx, other_block_tx, logserver_query_tx.clone());
        let app = Application::new(config.clone(), app_rx, unlogged_rx, client_reply_command_tx, gc_tx);
        let client_reply = ClientReplyHandler::new(config.clone(), client_reply_rx, client_reply_command_rx);
        let logserver = LogServer::new(config.clone(), logserver_client.into(), logserver_rx, backfill_request_rx, gc_rx, logserver_query_rx, logserver_storage);
        let pacemaker = Pacemaker::new(config.clone(), pacemaker_client.into(), pacemaker_crypto, view_change_rx, pacemaker_cmd_tx, pacemaker_cmd_rx2, logserver_query_tx);
<<<<<<< HEAD
        
        let mut handles = JoinSet::new();
        
    
        handles.spawn(async move {
            let _tx = unlogged_tx.clone();

            loop {

            }
        });


=======
        
        let mut handles = JoinSet::new();
>>>>>>> b4bda9de


        Self {
            config: config.clone(),
            keystore: keystore.clone(),
            server: Arc::new(Server::new_atomic(config.clone(), ctx, keystore.clone())),
            batch_proposer: Arc::new(Mutex::new(batch_proposer)),
            block_sequencer: Arc::new(Mutex::new(block_sequencer)),
            block_broadcaster: Arc::new(Mutex::new(block_broadcaster)),
            staging: Arc::new(Mutex::new(staging)),
            fork_receiver: Arc::new(Mutex::new(fork_receiver)),
            client_reply: Arc::new(Mutex::new(client_reply)),
            logserver: Arc::new(Mutex::new(logserver)),
            pacemaker: Arc::new(Mutex::new(pacemaker)),

            crypto,
            storage: Arc::new(Mutex::new(storage)),
            __sink_handles: handles,

            app: Arc::new(Mutex::new(app)),
        }
    }

    pub async fn run(&mut self) -> JoinSet<()> {
        let server = self.server.clone();
        let batch_proposer = self.batch_proposer.clone();
        let block_maker = self.block_sequencer.clone();
        let storage = self.storage.clone();
        let block_broadcaster = self.block_broadcaster.clone();
        let staging = self.staging.clone();
        let app = self.app.clone();
        let client_reply = self.client_reply.clone();
        let fork_receiver = self.fork_receiver.clone();
        let logserver = self.logserver.clone();
        let pacemaker = self.pacemaker.clone();

        let mut handles = JoinSet::new();

        handles.spawn(async move {
            let mut storage = storage.lock().await;
            storage.run().await;
        });

        handles.spawn(async move {
            let _ = Server::<PinnedConsensusServerContext>::run(server).await;
        });

        handles.spawn(async move {
            BatchProposer::run(batch_proposer).await;
        });

        handles.spawn(async move {
            BlockSequencer::run(block_maker).await;
        });

        handles.spawn(async move {
            BlockBroadcaster::run(block_broadcaster).await;
        });
    
        handles.spawn(async move {
            Staging::run(staging).await;
        });

        handles.spawn(async move {
            info!("Booting up application");
            Application::run(app).await;
        });

        handles.spawn(async move {
            ClientReplyHandler::run(client_reply).await;
        });

        handles.spawn(async move {
            ForkReceiver::run(fork_receiver).await;
        });

        handles.spawn(async move {
            LogServer::run(logserver).await;
        });

        handles.spawn(async move {
            Pacemaker::run(pacemaker).await;
        });
    
        handles
    }
}<|MERGE_RESOLUTION|>--- conflicted
+++ resolved
@@ -243,11 +243,7 @@
         let pacemaker_crypto = crypto.get_connector();
 
         let ctx = PinnedConsensusServerContext::new(config.clone(), keystore.clone(), batch_proposer_tx, fork_tx, fork_receiver_command_tx.clone(), vote_tx, view_change_tx, backfill_request_tx);
-<<<<<<< HEAD
-        let batch_proposer = BatchProposer::new(config.clone(), batch_proposer_rx, block_maker_tx, app_tx.clone(), batch_proposer_command_rx);
-=======
         let batch_proposer = BatchProposer::new(config.clone(), batch_proposer_rx, block_maker_tx, client_reply_command_tx.clone(), unlogged_tx, batch_proposer_command_rx);
->>>>>>> b4bda9de
         let block_sequencer = BlockSequencer::new(config.clone(), control_command_rx, block_maker_rx, qc_rx, block_broadcaster_tx, client_reply_tx, block_maker_crypto);
         let block_broadcaster = BlockBroadcaster::new(config.clone(), client.into(), block_broadcaster_crypto2, block_broadcaster_rx, other_block_rx, broadcaster_control_command_rx, block_broadcaster_storage, staging_tx, fork_receiver_command_tx.clone(), app_tx.clone());
         let staging = Staging::new(config.clone(), staging_client.into(), staging_crypto, staging_rx, vote_rx, pacemaker_cmd_rx, pacemaker_cmd_tx2, client_reply_command_tx.clone(), app_tx, broadcaster_control_command_tx, control_command_tx, fork_receiver_command_tx, qc_tx, batch_proposer_command_tx, logserver_tx);
@@ -256,24 +252,8 @@
         let client_reply = ClientReplyHandler::new(config.clone(), client_reply_rx, client_reply_command_rx);
         let logserver = LogServer::new(config.clone(), logserver_client.into(), logserver_rx, backfill_request_rx, gc_rx, logserver_query_rx, logserver_storage);
         let pacemaker = Pacemaker::new(config.clone(), pacemaker_client.into(), pacemaker_crypto, view_change_rx, pacemaker_cmd_tx, pacemaker_cmd_rx2, logserver_query_tx);
-<<<<<<< HEAD
         
         let mut handles = JoinSet::new();
-        
-    
-        handles.spawn(async move {
-            let _tx = unlogged_tx.clone();
-
-            loop {
-
-            }
-        });
-
-
-=======
-        
-        let mut handles = JoinSet::new();
->>>>>>> b4bda9de
 
 
         Self {
