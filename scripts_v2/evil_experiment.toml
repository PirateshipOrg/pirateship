workdir = "deployment_artifacts"
project_home = "https://github.com/grapheo12/pirateship"

[deployment_config]
mode = "lan"
ssh_key = "cluster_key.pem"
ssh_user = "pftadmin"
node_port_base = 3000


[node_config]

[node_config.net_config]
client_max_retry = 10

[node_config.rpc_config]
recv_buffer_size = 32768
channel_depth = 1000

[node_config.consensus_config]
liveness_u = 2
max_backlog_batch_size = 1000
signature_max_delay_blocks = 50
signature_max_delay_ms = 102 # roughly batch_max_delay_ms * signature_max_delay_blocks
num_crypto_workers = 5
view_timeout_ms = 4000
batch_max_delay_ms = 2
commit_index_gap_soft = 250
commit_index_gap_hard = 500

[node_config.consensus_config.log_storage_config.RocksDB]
write_buffer_size = 2147483648
max_write_buffer_number = 1
max_write_buffers_to_merge = 1

[node_config.app_config]
logger_stats_report_ms = 100
checkpoint_interval_ms = 1000

[node_config.evil_config]
simulate_byzantine_behavior = true
byzantine_start_block = 10000


[client_config]
full_duplex = true
client_sub_id = 0       # This is filled up later by the caller code.

[client_config.net_config]
client_max_retry = 10

[client_config.workload_config]
num_requests = 100_000_000
request_config = "Blanks"
max_concurrent_requests = 16

[[experiments]]
name = "pirateship"
repeats = 1
num_nodes = 7
node_distribution = "uniform"
build_command = "make pirateship_logger_evil"
<<<<<<< HEAD
duration = 150
=======
duration = 60
>>>>>>> 389a1602

[experiments.sweeping_parameters]
num_clients = [400]


[[results]]
name = "timeseries"
plotter = "crash_byz_tput_timeseries"
ramp_up = 17
ramp_down = 10
output = "evil_experiment.pdf"
force_parse = true
target_node = "node7"

[results.font]
size = 55

[[results.events]]
name = "first_equivocate"
pattern = "\\[INFO\\]\\[.*\\]\\[(.*)\\] Equivocation starting on .*"
target = "node1"
description = "Equivocation\nstart"

[[results.events]]
name = "first_revolt"
pattern = "\\[INFO\\]\\[.*\\]\\[(.*)\\] Got view change from .* with view .*"
target = "node1"
occurrence_num = 8 # 7 from the first view change; 1 from the second view change
description = "First follower\ntimeout"

[[results.events]]
name = "moved_view"
pattern = "\\[INFO\\]\\[.*\\]\\[(.*)\\] Got view change from Auth\\(\"node1\", 0\\) with view .*"
target = "node1"
occurrence_num = 2
description = "Leader\nstep down"

[[results.events]]
name = "view_stabilized"
pattern = "\\[INFO\\]\\[.*\\]\\[(.*)\\] View .* stabilized"
occurrence_num = 2
target = "node1"
description = "New view\nstabilized"<|MERGE_RESOLUTION|>--- conflicted
+++ resolved
@@ -60,11 +60,7 @@
 num_nodes = 7
 node_distribution = "uniform"
 build_command = "make pirateship_logger_evil"
-<<<<<<< HEAD
-duration = 150
-=======
 duration = 60
->>>>>>> 389a1602
 
 [experiments.sweeping_parameters]
 num_clients = [400]
